import concurrent.futures
import math
from enum import Enum

from phoenix6 import utils
from wpilib import DataLogManager
from wpimath.geometry import Pose3d, Pose2d

from constants import Constants
from lib.limelight import PoseEstimate, LimelightHelpers
from subsystems import StateSubsystem
from subsystems.swerve import SwerveSubsystem


class VisionSubsystem(StateSubsystem):
    """
    Handles all camera calculations on the robot.
    This is primarily used for combining MegaTag pose estimates and ensuring no conflicts between Limelights.

    Our vision system consists of:
    - 1 Limelight 4 (center back of the elevator crossbeam)
    - 1 Limelight 4 (under the pivot, 20-degree inclination)
    - 2 Limelight 3As (front swerve covers, 15-degree outward incline)

    We use the starting position in auto to determine our robot heading to calibrate our cameras.
    """

    class SubsystemState(Enum):
        ALL_ESTIMATES = list(range(1, 23))
        """ Enables MegaTag 2 pose estimates to the robot from all tags."""

        REEF_ESTIMATES = [6, 7, 8, 9, 10, 11, 17, 18, 19, 20, 21, 22]
        """Only allows pose estimates from tags from the reef."""

        NO_ESTIMATES = []
        """ Ignores all Limelight pose estimates. """

    def __init__(self, swerve: SwerveSubsystem, *cameras: str):
        super().__init__("Vision", self.SubsystemState.ALL_ESTIMATES)

        self._swerve = swerve
        self._cameras = tuple(cameras)

        if not all(isinstance(cam, str) for cam in self._cameras):
            raise TypeError(f"All cameras must be strings! Given: {self._cameras}")

        self._executor = concurrent.futures.ThreadPoolExecutor(max_workers=len(self._cameras))

        self._visible_tags_pub = self.get_network_table().getStructArrayTopic("Visible Tags", Pose3d).publish()
        self._final_measurement_pub = self.get_network_table().getStructTopic("Best Measurement", Pose2d).publish()
        self._vision_measurements = self.get_network_table().getStructArrayTopic("All Measurements", Pose2d).publish()

    def periodic(self):
        super().periodic()

        state = self._subsystem_state
        if state is self.SubsystemState.NO_ESTIMATES or abs(self._swerve.pigeon2.get_angular_velocity_z_world().value) > 720:
            return

        futures = [
            self._executor.submit(self._process_camera, cam)
            for cam in self._cameras
        ]

        best_estimate = None
        visible_tags = []
        all_measurements = []
        for future in concurrent.futures.as_completed(futures):
            try:
                camera, estimate = future.result()
                if not estimate or estimate.tag_count == 0:
                    continue

                visible_tags.extend(
                    Constants.FIELD_LAYOUT.getTagPose(f.id) for f in estimate.raw_fiducials
                )
                all_measurements.append(estimate.pose)

<<<<<<< HEAD
                if best_estimate is None or self._is_better_estimate(estimate, best_estimate):
=======
                if self._is_better_estimate(estimate, best_estimate):
>>>>>>> 4477d73e
                    best_estimate = estimate
            except Exception as e:
                DataLogManager.log(f"Vision processing failed for a camera: {e}")

        if best_estimate:
            self._swerve.add_vision_measurement(
                best_estimate.pose,
                utils.fpga_to_current_time(best_estimate.timestamp_seconds),
                self._get_dynamic_std_devs(best_estimate),
            )
            self._final_measurement_pub.set(best_estimate.pose)
        else:
            self._final_measurement_pub.set(Pose2d())

        self._vision_measurements.set(all_measurements)
        self._visible_tags_pub.set(list(visible_tags))

    def set_desired_state(self, desired_state: SubsystemState) -> None:
        if not super().set_desired_state(desired_state):
            return
        for camera in self._cameras:
            LimelightHelpers.set_fiducial_id_filters_override(camera, desired_state.value)

<<<<<<< HEAD
        for camera in self._cameras:
            LimelightHelpers.set_fiducial_id_filters_override(camera, desired_state.value)

    def _process_camera(self, camera: str) -> tuple[str, PoseEstimate | None]:
        state = self._swerve.get_state_copy()
        LimelightHelpers.set_robot_orientation(
            camera,
            state.pose.rotation().degrees(),
            state.speeds.omega_dps, 0, 0, 0, 0
=======
    def _process_camera(self, camera: str) -> tuple[str, PoseEstimate | None]:
        state = self._swerve.get_state_copy()
        LimelightHelpers.set_robot_orientation(
            camera, state.pose.rotation().degrees(), 0, 0, 0, 0, 0
>>>>>>> 4477d73e
        )
        pose = LimelightHelpers.get_botpose_estimate_wpiblue_megatag2(camera)

        if pose is None or pose.tag_count == 0:
            return camera, None
<<<<<<< HEAD

=======
>>>>>>> 4477d73e
        return camera, pose

    @staticmethod
    def _is_better_estimate(new_estimate: PoseEstimate, current_best: PoseEstimate) -> bool:
<<<<<<< HEAD
        if new_estimate.tag_count > current_best.tag_count:
            return True
        if new_estimate.tag_count == current_best.tag_count:
            new_ambiguity = sum(f.ambiguity for f in new_estimate.raw_fiducials) / new_estimate.tag_count
            current_ambiguity = sum(f.ambiguity for f in current_best.raw_fiducials) / current_best.tag_count
            return new_ambiguity < current_ambiguity
        return False
=======
        if not current_best:
            return new_estimate.avg_tag_dist < 4.125
        return new_estimate.avg_tag_dist < current_best.avg_tag_dist
>>>>>>> 4477d73e

    @staticmethod
    def _get_dynamic_std_devs(estimate: PoseEstimate) -> tuple[float, float, float]:
        """Computes dynamic standard deviations based on tag count and distance."""
        if estimate.tag_count == 0:
            return 0.5, 0.5, 0.5

        avg_dist = sum(f.dist_to_camera for f in estimate.raw_fiducials) / estimate.tag_count
        factor = 1 + (avg_dist ** 2 / 30)

        return 0.5 * factor, 0.5 * factor, math.inf if estimate.is_megatag_2 else (0.5 * factor)<|MERGE_RESOLUTION|>--- conflicted
+++ resolved
@@ -76,11 +76,7 @@
                 )
                 all_measurements.append(estimate.pose)
 
-<<<<<<< HEAD
-                if best_estimate is None or self._is_better_estimate(estimate, best_estimate):
-=======
                 if self._is_better_estimate(estimate, best_estimate):
->>>>>>> 4477d73e
                     best_estimate = estimate
             except Exception as e:
                 DataLogManager.log(f"Vision processing failed for a camera: {e}")
@@ -104,48 +100,22 @@
         for camera in self._cameras:
             LimelightHelpers.set_fiducial_id_filters_override(camera, desired_state.value)
 
-<<<<<<< HEAD
-        for camera in self._cameras:
-            LimelightHelpers.set_fiducial_id_filters_override(camera, desired_state.value)
-
-    def _process_camera(self, camera: str) -> tuple[str, PoseEstimate | None]:
-        state = self._swerve.get_state_copy()
-        LimelightHelpers.set_robot_orientation(
-            camera,
-            state.pose.rotation().degrees(),
-            state.speeds.omega_dps, 0, 0, 0, 0
-=======
     def _process_camera(self, camera: str) -> tuple[str, PoseEstimate | None]:
         state = self._swerve.get_state_copy()
         LimelightHelpers.set_robot_orientation(
             camera, state.pose.rotation().degrees(), 0, 0, 0, 0, 0
->>>>>>> 4477d73e
         )
         pose = LimelightHelpers.get_botpose_estimate_wpiblue_megatag2(camera)
 
         if pose is None or pose.tag_count == 0:
             return camera, None
-<<<<<<< HEAD
-
-=======
->>>>>>> 4477d73e
         return camera, pose
 
     @staticmethod
     def _is_better_estimate(new_estimate: PoseEstimate, current_best: PoseEstimate) -> bool:
-<<<<<<< HEAD
-        if new_estimate.tag_count > current_best.tag_count:
-            return True
-        if new_estimate.tag_count == current_best.tag_count:
-            new_ambiguity = sum(f.ambiguity for f in new_estimate.raw_fiducials) / new_estimate.tag_count
-            current_ambiguity = sum(f.ambiguity for f in current_best.raw_fiducials) / current_best.tag_count
-            return new_ambiguity < current_ambiguity
-        return False
-=======
         if not current_best:
             return new_estimate.avg_tag_dist < 4.125
         return new_estimate.avg_tag_dist < current_best.avg_tag_dist
->>>>>>> 4477d73e
 
     @staticmethod
     def _get_dynamic_std_devs(estimate: PoseEstimate) -> tuple[float, float, float]:
