import os
from typing import Callable

import commands2
import commands2.button
from commands2 import cmd, InstantCommand
from commands2.button import CommandXboxController, Trigger
from commands2.sysid import SysIdRoutine
from pathplannerlib.auto import NamedCommands, PathPlannerAuto
from phoenix6 import SignalLogger, swerve
from wpilib import DriverStation, SendableChooser, XboxController, SmartDashboard, getDeployDirectory
from wpimath.geometry import Rotation2d, Pose2d
from wpimath.units import rotationsToRadians

from constants import Constants
from generated.tuner_constants import TunerConstants
from subsystems.elevator import ElevatorSubsystem
from subsystems.funnel import FunnelSubsystem
from subsystems.intake import IntakeSubsystem
from subsystems.pivot import PivotSubsystem
from subsystems.superstructure import Superstructure
from subsystems.swerve.requests import DriverAssist
from subsystems.vision import VisionSubsystem


class RobotContainer:
    def __init__(self) -> None:
        self._max_speed = TunerConstants.speed_at_12_volts
        self._max_angular_rate = rotationsToRadians(1)

        self._driver_controller = commands2.button.CommandXboxController(0)
        self._function_controller = commands2.button.CommandXboxController(1)
        self.drivetrain = TunerConstants.create_drivetrain()

        #self.climber = ClimberSubsystem()
        self.pivot = PivotSubsystem()
        self.intake = IntakeSubsystem()
        self.elevator = ElevatorSubsystem()
        self.funnel = FunnelSubsystem()
        self.vision = VisionSubsystem(
            self.drivetrain,
            Constants.VisionConstants.FRONT_RIGHT,
            Constants.VisionConstants.FRONT_CENTER,
            Constants.VisionConstants.FRONT_LEFT,
            Constants.VisionConstants.BACK_CENTER,
        )

        self.superstructure = Superstructure(
            self.drivetrain, self.pivot, self.elevator, self.funnel, self.vision
        )

        self._setup_swerve_requests()
        self._pathplanner_setup()
        self._setup_controller_bindings()

    def _pathplanner_setup(self):
        # Register NamedCommands
        NamedCommands.registerCommand("Default", self.superstructure.set_goal_command(Superstructure.Goal.DEFAULT))
        NamedCommands.registerCommand("L4 Coral", self.superstructure.set_goal_command(Superstructure.Goal.L4_CORAL))
        NamedCommands.registerCommand("L3 Coral", self.superstructure.set_goal_command(Superstructure.Goal.L3_CORAL))
        NamedCommands.registerCommand("L2 Coral", self.superstructure.set_goal_command(Superstructure.Goal.L2_CORAL))
        NamedCommands.registerCommand("L1 Coral", self.superstructure.set_goal_command(Superstructure.Goal.L1_CORAL))
        NamedCommands.registerCommand("L2 Algae", self.superstructure.set_goal_command(Superstructure.Goal.L2_ALGAE))
        NamedCommands.registerCommand("L3 Algae", self.superstructure.set_goal_command(Superstructure.Goal.L3_ALGAE))
        NamedCommands.registerCommand("Processor", self.superstructure.set_goal_command(Superstructure.Goal.PROCESSOR))
        NamedCommands.registerCommand("Net", self.superstructure.set_goal_command(Superstructure.Goal.NET))
        NamedCommands.registerCommand("Funnel", self.superstructure.set_goal_command(Superstructure.Goal.FUNNEL))
        NamedCommands.registerCommand("Floor", self.superstructure.set_goal_command(Superstructure.Goal.FLOOR))

        NamedCommands.registerCommand("Hold", self.intake.set_desired_state_command(IntakeSubsystem.SubsystemState.HOLD))
        NamedCommands.registerCommand("Coral Intake", self.intake.set_desired_state_command(IntakeSubsystem.SubsystemState.CORAL_INTAKE))
        NamedCommands.registerCommand("Coral Output", self.intake.set_desired_state_command(IntakeSubsystem.SubsystemState.CORAL_OUTPUT))
        NamedCommands.registerCommand("Algae Intake", self.intake.set_desired_state_command(IntakeSubsystem.SubsystemState.ALGAE_INTAKE))
        NamedCommands.registerCommand("Algae Output", self.intake.set_desired_state_command(IntakeSubsystem.SubsystemState.ALGAE_OUTPUT))

        # Build AutoChooser
        self._auto_chooser = SendableChooser()

        for auto in os.listdir(os.path.join(getDeployDirectory(), 'pathplanner', 'autos')):
            auto = auto.removesuffix(".auto")
            if auto ==".DS_Store":
                continue
            self._auto_chooser.addOption(auto, PathPlannerAuto(auto, False))
            self._auto_chooser.addOption(auto + " (Mirrored)", PathPlannerAuto(auto, True))
        self._auto_chooser.setDefaultOption("None", cmd.none())
        self._auto_chooser.onChange(
            lambda _: self._set_correct_swerve_position()
        )
        # Add basic leave
        self._auto_chooser.addOption("Basic Leave",
            self.drivetrain.apply_request(lambda: self._robot_centric.with_velocity_x(1)).withTimeout(1.0)
        )
        SmartDashboard.putData("Selected Auto", self._auto_chooser)

    def _set_correct_swerve_position(self) -> None:
        chooser_selected = self._auto_chooser.getSelected()
        try:
            self.drivetrain.reset_pose(self._flip_pose_if_needed(chooser_selected._startingPose))
            self.drivetrain.reset_rotation(chooser_selected._startingPose.rotation() + self.drivetrain.get_operator_forward_direction())
        except AttributeError:
            pass

    @staticmethod
    def _flip_pose_if_needed(pose: Pose2d) -> Pose2d:
        if (DriverStation.getAlliance() or DriverStation.Alliance.kBlue) == DriverStation.Alliance.kRed:
            flipped_x = Constants.FIELD_LAYOUT.getFieldLength() - pose.X()
            flipped_y = Constants.FIELD_LAYOUT.getFieldWidth() - pose.Y()
            flipped_rotation = Rotation2d(pose.rotation().radians()) + Rotation2d.fromDegrees(180)
            return Pose2d(flipped_x, flipped_y, flipped_rotation)
        return pose

    def _setup_swerve_requests(self):
        common_settings: Callable[[swerve.requests.SwerveRequest], swerve.requests.SwerveRequest] = lambda req: req.with_deadband(self._max_speed * 0.01).with_rotational_deadband(self._max_angular_rate * 0.01).with_drive_request_type(
            swerve.SwerveModule.DriveRequestType.VELOCITY
        ).with_steer_request_type(swerve.SwerveModule.SteerRequestType.MOTION_MAGIC_EXPO)
        self._field_centric: swerve.requests.FieldCentric = common_settings(swerve.requests.FieldCentric())
        self._robot_centric: swerve.requests.RobotCentric = common_settings(swerve.requests.RobotCentric())

        self._driver_assist: DriverAssist = common_settings(
            DriverAssist()
            .with_translation_pid(Constants.AutoAlignConstants.TRANSLATION_P, Constants.AutoAlignConstants.TRANSLATION_I, Constants.AutoAlignConstants.TRANSLATION_D)
            .with_heading_pid(Constants.AutoAlignConstants.HEADING_P, Constants.AutoAlignConstants.HEADING_I, Constants.AutoAlignConstants.HEADING_D)
            .with_max_distance(Constants.AutoAlignConstants.MAX_DISTANCE)
            .with_elevator_up_function(lambda: not self.elevator.get_current_state() == self.elevator.SubsystemState.DEFAULT)
            )
        
        self._brake = swerve.requests.SwerveDriveBrake()
        self._point = swerve.requests.PointWheelsAt()

    @staticmethod
    def rumble_command(controller: CommandXboxController, duration: float, intensity: float):
        return cmd.sequence(
            InstantCommand(lambda: controller.setRumble(XboxController.RumbleType.kBothRumble, intensity)),
            cmd.waitSeconds(duration),
            InstantCommand(lambda: controller.setRumble(XboxController.RumbleType.kBothRumble, 0))
        )

    def _setup_controller_bindings(self) -> None:
        hid = self._driver_controller.getHID()
        self.drivetrain.setDefaultCommand(
            self.drivetrain.apply_request(
                lambda: self._field_centric
                .with_velocity_x(-hid.getLeftY() * self._max_speed)
                .with_velocity_y(-hid.getLeftX() * self._max_speed)
                .with_rotational_rate(-self._driver_controller.getRightX() * self._max_angular_rate)
            )
        )

        
        self._driver_controller.leftBumper().whileTrue(
            self.drivetrain.apply_request(
                lambda: self._robot_centric
                .with_velocity_x(-hid.getLeftY() * self._max_speed)
                .with_velocity_y(-hid.getLeftX() * self._max_speed)
                .with_rotational_rate(-self._driver_controller.getRightX() * self._max_angular_rate)
            )
        )

        self._driver_controller.rightBumper().whileTrue(
            self.intake.set_desired_state_command(self.intake.SubsystemState.CORAL_OUTPUT)
        ).onFalse(
            self.intake.set_desired_state_command(self.intake.SubsystemState.HOLD)
        )

        self._driver_controller.a().whileTrue(self.drivetrain.apply_request(lambda: self._brake))
        self._driver_controller.b().whileTrue(
            self.drivetrain.apply_request(
                lambda: self._point.with_module_direction(Rotation2d(-hid.getLeftY(), -hid.getLeftX()))
            )
        )

        Trigger(lambda: self._driver_controller.getLeftTriggerAxis() > 0.75).whileTrue(
            self.drivetrain.apply_request(
                lambda: self._driver_assist
                .with_velocity_x(-hid.getLeftY() * self._max_speed)
                .with_velocity_y(-hid.getLeftX() * self._max_speed)
                .with_rotational_rate(-self._driver_controller.getRightX() * self._max_angular_rate)
                .with_fallback(self._field_centric)
                .with_target_pose(self.drivetrain.get_closest_branch(self.drivetrain.BranchSide.LEFT))
            )
        )

        Trigger(lambda: self._driver_controller.getRightTriggerAxis() > 0.75).whileTrue(
            self.drivetrain.apply_request(
                lambda: self._driver_assist
                .with_velocity_x(-hid.getLeftY() * self._max_speed)
                .with_velocity_y(-hid.getLeftX() * self._max_speed)
                .with_rotational_rate(-self._driver_controller.getRightX() * self._max_angular_rate)
                .with_fallback(self._field_centric)
                .with_target_pose(self.drivetrain.get_closest_branch(self.drivetrain.BranchSide.RIGHT))
            )
        )

        self._driver_controller.start().onTrue(self.drivetrain.runOnce(lambda: self.drivetrain.seed_field_centric()))

        self._setup_sysid_bindings(
            self._driver_controller, self.drivetrain,
            self._driver_controller.y(), self._driver_controller.a()
        )

        self._setup_sysid_bindings(
            self._function_controller, self.elevator,
            self._function_controller.y(), self._function_controller.a()
        )

        self._setup_sysid_bindings(
            self._function_controller, self.pivot,
            self._function_controller.b(), self._function_controller.x()
        )

        goal_bindings = {
            self._function_controller.y(): self.superstructure.Goal.L4_CORAL,
            self._function_controller.x(): self.superstructure.Goal.L3_CORAL,
            self._function_controller.b(): self.superstructure.Goal.L2_CORAL,
            self._function_controller.a(): self.superstructure.Goal.DEFAULT,
            self._function_controller.y() & self._function_controller.start(): self.superstructure.Goal.NET,
            self._function_controller.x() & self._function_controller.start(): self.superstructure.Goal.L3_ALGAE,
            self._function_controller.b() & self._function_controller.start(): self.superstructure.Goal.L2_ALGAE,
            self._function_controller.a() & self._function_controller.start(): self.superstructure.Goal.PROCESSOR,
            self._function_controller.leftStick(): self.superstructure.Goal.L1_CORAL
        }

        for button, goal in goal_bindings.items():
            if goal is self.superstructure.Goal.L3_ALGAE or goal is self.superstructure.Goal.NET or goal is self.superstructure.Goal.L2_ALGAE or goal is self.superstructure.Goal.PROCESSOR:
                (button.whileTrue(
                    self.superstructure.set_goal_command(goal)
                    .alongWith(self.intake.set_desired_state_command(self.intake.SubsystemState.ALGAE_INTAKE)))
                    .onFalse(self.intake.set_desired_state_command(self.intake.SubsystemState.ALGAE_HOLD)))
            else:
                button.onTrue(self.superstructure.set_goal_command(goal))

        self._function_controller.leftBumper().onTrue(
            cmd.parallel(
                self.superstructure.set_goal_command(self.superstructure.Goal.FUNNEL),
                self.intake.set_desired_state_command(self.intake.SubsystemState.FUNNEL_INTAKE),
            )
        ).onFalse(
            cmd.parallel(
                self.superstructure.set_goal_command(self.superstructure.Goal.DEFAULT),
<<<<<<< HEAD
                self.intake.set_desired_state_command(self.intake.SubsystemState.HOLD),
                self.rumble_command(self._driver_controller, 0, 0.25),
                self.rumble_command(self._function_controller, 0, 0.25),
=======
                self.intake.set_desired_state_command(self.intake.SubsystemState.HOLD)
>>>>>>> 86b7f956
            )
        )

        (self._function_controller.leftBumper() & self._function_controller.back()).whileTrue(
            cmd.parallel(
                self.superstructure.set_goal_command(self.superstructure.Goal.FLOOR),
                self.intake.set_desired_state_command(self.intake.SubsystemState.CORAL_INTAKE),
            )
        ).onFalse(
            cmd.parallel(
                self.superstructure.set_goal_command(self.superstructure.Goal.DEFAULT),
                self.intake.set_desired_state_command(self.intake.SubsystemState.HOLD),
            )
        )

        """
        self._function_controller.povLeft().onTrue(
            cmd.parallel(
                self.climber.set_desired_state_command(self.climber.SubsystemState.CLIMB_NEGATIVE),
                self.superstructure.set_goal_command(self.superstructure.Goal.CLIMBING)
            )

        ).onFalse(self.climber.set_desired_state_command(self.climber.SubsystemState.STOP))

        self._function_controller.povRight().onTrue(
            cmd.parallel(
                self.climber.set_desired_state_command(self.climber.SubsystemState.CLIMB_POSITIVE),
                self.superstructure.set_goal_command(self.superstructure.Goal.CLIMBING)
            )
        ).onFalse(self.climber.set_desired_state_command(self.climber.SubsystemState.STOP))
        """

        self._function_controller.rightBumper().whileTrue(
            self.intake.set_desired_state_command(self.intake.SubsystemState.CORAL_OUTPUT)
        ).onFalse(
            self.intake.set_desired_state_command(self.intake.SubsystemState.HOLD)
        )

        (self._function_controller.rightBumper() & self._function_controller.start()).onTrue(
            self.intake.set_desired_state_command(self.intake.SubsystemState.L1_OUTPUT)
        ).onFalse(
            self.intake.set_desired_state_command(self.intake.SubsystemState.HOLD)
        )

    def _setup_sysid_bindings(self, controller, subsystem, forward_btn, reverse_btn):
        forward_dynamic = subsystem.sys_id_dynamic(SysIdRoutine.Direction.kForward)
        reverse_dynamic = subsystem.sys_id_dynamic(SysIdRoutine.Direction.kReverse)
        forward_quasistatic = subsystem.sys_id_quasistatic(SysIdRoutine.Direction.kForward)
        reverse_quasistatic = subsystem.sys_id_quasistatic(SysIdRoutine.Direction.kReverse)

        # Dynamic Tests
        forward_btn.onTrue(commands2.InstantCommand(lambda: SignalLogger.start())).whileTrue(forward_dynamic.onlyIf(lambda: not DriverStation.isFMSAttached() and DriverStation.isTest()))
        reverse_btn.onTrue(commands2.InstantCommand(lambda: SignalLogger.start())).whileTrue(reverse_dynamic.onlyIf(lambda: not DriverStation.isFMSAttached() and DriverStation.isTest()))

        # Quasistatic Tests (POV Up for forward, POV Down for reverse)
        controller.back().and_(forward_btn).onTrue(commands2.InstantCommand(lambda: SignalLogger.start())).whileTrue(forward_quasistatic.onlyIf(lambda: not DriverStation.isFMSAttached() and DriverStation.isTest()))
        controller.back().and_(reverse_btn).onTrue(commands2.InstantCommand(lambda: SignalLogger.start())).whileTrue(reverse_quasistatic.onlyIf(lambda: not DriverStation.isFMSAttached() and DriverStation.isTest()))

    def get_autonomous_command(self) -> commands2.Command:
        return self._auto_chooser.getSelected()<|MERGE_RESOLUTION|>--- conflicted
+++ resolved
@@ -237,13 +237,7 @@
         ).onFalse(
             cmd.parallel(
                 self.superstructure.set_goal_command(self.superstructure.Goal.DEFAULT),
-<<<<<<< HEAD
-                self.intake.set_desired_state_command(self.intake.SubsystemState.HOLD),
-                self.rumble_command(self._driver_controller, 0, 0.25),
-                self.rumble_command(self._function_controller, 0, 0.25),
-=======
                 self.intake.set_desired_state_command(self.intake.SubsystemState.HOLD)
->>>>>>> 86b7f956
             )
         )
 
