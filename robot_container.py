--- conflicted
+++ resolved
@@ -47,11 +47,7 @@
         )
 
         self.superstructure = Superstructure(
-<<<<<<< HEAD
-            self.drivetrain, self.pivot, self.elevator, self.funnel, self.vision, self.climber
-=======
-            self.drivetrain, self.pivot, self.elevator, self.funnel, self.vision, self.intake
->>>>>>> d38d6594
+            self.drivetrain, self.pivot, self.elevator, self.funnel, self.vision, self.climber, self.intake
         )
 
         self._setup_swerve_requests()
