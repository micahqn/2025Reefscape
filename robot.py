--- conflicted
+++ resolved
@@ -48,10 +48,6 @@
 
     def autonomousInit(self) -> None:
         DataLogManager.log("Autonomous period started")
-<<<<<<< HEAD
-        self.container.drivetrain.pigeon2.set_yaw(self.container.drivetrain.get_state().pose.rotation().degrees())
-=======
->>>>>>> 3feb6d14
 
         selected_auto = self.container.get_autonomous_command()
         if selected_auto is not None:
